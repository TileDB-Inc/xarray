from __future__ import absolute_import
from __future__ import division
from __future__ import print_function
from datetime import datetime
import re
import traceback
import warnings

import numpy as np
import pandas as pd
from collections import defaultdict
try:
    from pandas.errors import OutOfBoundsDatetime
except ImportError:
    # pandas < 0.20
    from pandas.tslib import OutOfBoundsDatetime

from .core import duck_array_ops, indexing, ops, utils
from .core.formatting import format_timestamp, first_n_items, last_item
from .core.variable import as_variable, Variable
from .core.pycompat import iteritems, OrderedDict, PY3, basestring


# standard calendars recognized by netcdftime
_STANDARD_CALENDARS = set(['standard', 'gregorian', 'proleptic_gregorian'])

_NS_PER_TIME_DELTA = {'us': 1e3,
                      'ms': 1e6,
                      's': 1e9,
                      'm': 1e9 * 60,
                      'h': 1e9 * 60 * 60,
                      'D': 1e9 * 60 * 60 * 24}


def mask_and_scale(array, fill_value=None, scale_factor=None, add_offset=None,
                   dtype=float):
    """Scale and mask array values according to CF conventions for packed and
    missing values

    First, values equal to the fill_value are replaced by NaN. Then, new values
    are given by the formula:

        original_values * scale_factor + add_offset

    Parameters
    ----------
    array : array-like
        Original array of values to wrap
    fill_value : number, optional
        All values equal to fill_value in the original array are replaced
        by NaN.  If an array of multiple values is provided a warning will be
        issued and all array elements matching an value in the fill_value array
        will be replaced by NaN.
    scale_factor : number, optional
        Multiply entries in the original array by this number.
    add_offset : number, optional
        After applying scale_factor, add this number to entries in the
        original array.

    Returns
    -------
    scaled : np.ndarray
        Array of masked and scaled values.

    References
    ----------
    http://www.unidata.ucar.edu/software/netcdf/docs/BestPractices.html
    """
    # by default, cast to float to ensure NaN is meaningful
    values = np.array(array, dtype=dtype, copy=True)
    if fill_value is not None and not np.all(pd.isnull(fill_value)):
        if getattr(fill_value, 'size', 1) > 1:
            fill_values = fill_value  # multiple fill values
        else:
            fill_values = [fill_value]
        for f_value in fill_values:
            if values.ndim > 0:
                values[values == f_value] = np.nan
            elif values == f_value:
                values = np.array(np.nan)
    if scale_factor is not None:
        values *= scale_factor
    if add_offset is not None:
        values += add_offset
    return values


def _netcdf_to_numpy_timeunit(units):
    units = units.lower()
    if not units.endswith('s'):
        units = '%ss' % units
    return {'microseconds': 'us', 'milliseconds': 'ms', 'seconds': 's',
            'minutes': 'm', 'hours': 'h', 'days': 'D'}[units]


def _unpack_netcdf_time_units(units):
    # CF datetime units follow the format: "UNIT since DATE"
    # this parses out the unit and date allowing for extraneous
    # whitespace.
    matches = re.match('(.+) since (.+)', units)
    if not matches:
        raise ValueError('invalid time units: %s' % units)
    delta_units, ref_date = [s.strip() for s in matches.groups()]
    return delta_units, ref_date


def _decode_datetime_with_netcdf4(num_dates, units, calendar):
    import netCDF4 as nc4

    dates = np.asarray(nc4.num2date(num_dates, units, calendar))
    if (dates[np.nanargmin(num_dates)].year < 1678 or
            dates[np.nanargmax(num_dates)].year >= 2262):
        warnings.warn('Unable to decode time axis into full '
                      'numpy.datetime64 objects, continuing using dummy '
                      'netCDF4.datetime objects instead, reason: dates out'
                      ' of range', RuntimeWarning, stacklevel=3)
    else:
        try:
            dates = nctime_to_nptime(dates)
        except ValueError as e:
            warnings.warn('Unable to decode time axis into full '
                          'numpy.datetime64 objects, continuing using '
                          'dummy netCDF4.datetime objects instead, reason:'
                          '{0}'.format(e), RuntimeWarning, stacklevel=3)
    return dates


def decode_cf_datetime(num_dates, units, calendar=None):
    """Given an array of numeric dates in netCDF format, convert it into a
    numpy array of date time objects.

    For standard (Gregorian) calendars, this function uses vectorized
    operations, which makes it much faster than netCDF4.num2date. In such a
    case, the returned array will be of type np.datetime64.

    Note that time unit in `units` must not be smaller than microseconds and
    not larger than days.

    See also
    --------
    netCDF4.num2date
    """
    num_dates = np.asarray(num_dates)
    flat_num_dates = num_dates.ravel()
    if calendar is None:
        calendar = 'standard'

    delta, ref_date = _unpack_netcdf_time_units(units)

    try:
        if calendar not in _STANDARD_CALENDARS:
            raise OutOfBoundsDatetime

        delta = _netcdf_to_numpy_timeunit(delta)
        try:
            ref_date = pd.Timestamp(ref_date)
        except ValueError:
            # ValueError is raised by pd.Timestamp for non-ISO timestamp
            # strings, in which case we fall back to using netCDF4
            raise OutOfBoundsDatetime

        # fixes: https://github.com/pydata/pandas/issues/14068
        # these lines check if the the lowest or the highest value in dates
        # cause an OutOfBoundsDatetime (Overflow) error
        pd.to_timedelta(flat_num_dates.min(), delta) + ref_date
        pd.to_timedelta(flat_num_dates.max(), delta) + ref_date

        # Cast input dates to integers of nanoseconds because `pd.to_datetime`
        # works much faster when dealing with integers
        flat_num_dates_ns_int = (flat_num_dates *
                                 _NS_PER_TIME_DELTA[delta]).astype(np.int64)

        dates = (pd.to_timedelta(flat_num_dates_ns_int, 'ns') +
                 ref_date).values

    except (OutOfBoundsDatetime, OverflowError):
        dates = _decode_datetime_with_netcdf4(flat_num_dates.astype(np.float),
                                              units,
                                              calendar)

    return dates.reshape(num_dates.shape)


def decode_cf_timedelta(num_timedeltas, units):
    """Given an array of numeric timedeltas in netCDF format, convert it into a
    numpy timedelta64[ns] array.
    """
    num_timedeltas = np.asarray(num_timedeltas)
    units = _netcdf_to_numpy_timeunit(units)

    shape = num_timedeltas.shape
    num_timedeltas = num_timedeltas.ravel()

    result = pd.to_timedelta(num_timedeltas, unit=units, box=False)
    # NaT is returned unboxed with wrong units; this should be fixed in pandas
    if result.dtype != 'timedelta64[ns]':
        result = result.astype('timedelta64[ns]')
    return result.reshape(shape)


TIME_UNITS = frozenset(['days', 'hours', 'minutes', 'seconds',
                        'milliseconds', 'microseconds'])


def _infer_time_units_from_diff(unique_timedeltas):
    for time_unit, delta in [('days', 86400), ('hours', 3600),
                             ('minutes', 60), ('seconds', 1)]:
        unit_delta = np.timedelta64(10 ** 9 * delta, 'ns')
        diffs = unique_timedeltas / unit_delta
        if np.all(diffs == diffs.astype(int)):
            return time_unit
    return 'seconds'


def infer_datetime_units(dates):
    """Given an array of datetimes, returns a CF compatible time-unit string of
    the form "{time_unit} since {date[0]}", where `time_unit` is 'days',
    'hours', 'minutes' or 'seconds' (the first one that can evenly divide all
    unique time deltas in `dates`)
    """
    dates = pd.to_datetime(np.asarray(dates).ravel(), box=False)
    dates = dates[pd.notnull(dates)]
    unique_timedeltas = np.unique(np.diff(dates))
    units = _infer_time_units_from_diff(unique_timedeltas)
    reference_date = dates[0] if len(dates) > 0 else '1970-01-01'
    return '%s since %s' % (units, pd.Timestamp(reference_date))


def infer_timedelta_units(deltas):
    """Given an array of timedeltas, returns a CF compatible time-unit from
    {'days', 'hours', 'minutes' 'seconds'} (the first one that can evenly
    divide all unique time deltas in `deltas`)
    """
    deltas = pd.to_timedelta(np.asarray(deltas).ravel(), box=False)
    unique_timedeltas = np.unique(deltas[pd.notnull(deltas)])
    units = _infer_time_units_from_diff(unique_timedeltas)
    return units


def nctime_to_nptime(times):
    """Given an array of netCDF4.datetime objects, return an array of
    numpy.datetime64 objects of the same size"""
    times = np.asarray(times)
    new = np.empty(times.shape, dtype='M8[ns]')
    for i, t in np.ndenumerate(times):
        dt = datetime(t.year, t.month, t.day, t.hour, t.minute, t.second)
        new[i] = np.datetime64(dt)
    return new


def _cleanup_netcdf_time_units(units):
    delta, ref_date = _unpack_netcdf_time_units(units)
    try:
        units = '%s since %s' % (delta, format_timestamp(ref_date))
    except OutOfBoundsDatetime:
        # don't worry about reifying the units if they're out of bounds
        pass
    return units


def _encode_datetime_with_netcdf4(dates, units, calendar):
    """Fallback method for encoding dates using netCDF4-python.

    This method is more flexible than xarray's parsing using datetime64[ns]
    arrays but also slower because it loops over each element.
    """
    import netCDF4 as nc4

    if np.issubdtype(dates.dtype, np.datetime64):
        # numpy's broken datetime conversion only works for us precision
        dates = dates.astype('M8[us]').astype(datetime)

    def encode_datetime(d):
        return np.nan if d is None else nc4.date2num(d, units, calendar)

    return np.vectorize(encode_datetime)(dates)


def cast_to_int_if_safe(num):
    int_num = np.array(num, dtype=np.int64)
    if (num == int_num).all():
        num = int_num
    return num


def encode_cf_datetime(dates, units=None, calendar=None):
    """Given an array of datetime objects, returns the tuple `(num, units,
    calendar)` suitable for a CF compliant time variable.

    Unlike `date2num`, this function can handle datetime64 arrays.

    See also
    --------
    netCDF4.date2num
    """
    dates = np.asarray(dates)

    if units is None:
        units = infer_datetime_units(dates)
    else:
        units = _cleanup_netcdf_time_units(units)

    if calendar is None:
        calendar = 'proleptic_gregorian'

    delta, ref_date = _unpack_netcdf_time_units(units)
    try:
        if calendar not in _STANDARD_CALENDARS or dates.dtype.kind == 'O':
            # parse with netCDF4 instead
            raise OutOfBoundsDatetime
        assert dates.dtype == 'datetime64[ns]'

        delta_units = _netcdf_to_numpy_timeunit(delta)
        time_delta = np.timedelta64(1, delta_units).astype('timedelta64[ns]')
        ref_date = np.datetime64(pd.Timestamp(ref_date))
        num = (dates - ref_date) / time_delta

    except (OutOfBoundsDatetime, OverflowError):
        num = _encode_datetime_with_netcdf4(dates, units, calendar)

    num = cast_to_int_if_safe(num)
    return (num, units, calendar)


def encode_cf_timedelta(timedeltas, units=None):
    if units is None:
        units = infer_timedelta_units(timedeltas)

    np_unit = _netcdf_to_numpy_timeunit(units)
    num = 1.0 * timedeltas / np.timedelta64(1, np_unit)
    num = np.where(pd.isnull(timedeltas), np.nan, num)
    num = cast_to_int_if_safe(num)
    return (num, units)


class MaskedAndScaledArray(utils.NDArrayMixin):
    """Wrapper around array-like objects to create a new indexable object where
    values, when accessed, are automatically scaled and masked according to
    CF conventions for packed and missing data values.

    New values are given by the formula:
        original_values * scale_factor + add_offset

    Values can only be accessed via `__getitem__`:

    >>> x = MaskedAndScaledArray(np.array([-99, -1, 0, 1, 2]), -99, 0.01, 1)
    >>> x
    MaskedAndScaledArray(array([-99, -1,  0,  1,  2]), fill_value=-99,
    scale_factor=0.01, add_offset=1)
    >>> x[:]
    array([  nan,  0.99,  1.  ,  1.01,  1.02]

    References
    ----------
    http://www.unidata.ucar.edu/software/netcdf/docs/BestPractices.html
    """
    def __init__(self, array, fill_value=None, scale_factor=None,
                 add_offset=None, dtype=float):
        """
        Parameters
        ----------
        array : array-like
            Original array of values to wrap
        fill_value : number, optional
            All values equal to fill_value in the original array are replaced
            by NaN.
        scale_factor : number, optional
            Multiply entries in the original array by this number.
        add_offset : number, optional
            After applying scale_factor, add this number to entries in the
            original array.
        """
        self.array = array
        self.fill_value = fill_value
        self.scale_factor = scale_factor
        self.add_offset = add_offset
        self._dtype = dtype

    @property
    def dtype(self):
        return np.dtype(self._dtype)

    def __getitem__(self, key):
        return mask_and_scale(self.array[key], self.fill_value,
                              self.scale_factor, self.add_offset, self._dtype)

    def __repr__(self):
        return ("%s(%r, fill_value=%r, scale_factor=%r, add_offset=%r, "
                "dtype=%r)" %
                (type(self).__name__, self.array, self.fill_value,
                 self.scale_factor, self.add_offset, self._dtype))


class DecodedCFDatetimeArray(utils.NDArrayMixin):
    """Wrapper around array-like objects to create a new indexable object where
    values, when accessed, are automatically converted into datetime objects
    using decode_cf_datetime.
    """
    def __init__(self, array, units, calendar=None):
        self.array = array
        self.units = units
        self.calendar = calendar

        # Verify that at least the first and last date can be decoded
        # successfully. Otherwise, tracebacks end up swallowed by
        # Dataset.__repr__ when users try to view their lazily decoded array.
        example_value = np.concatenate([first_n_items(array, 1) or [0],
                                        last_item(array) or [0]])

        try:
            result = decode_cf_datetime(example_value, units, calendar)
        except Exception:
            calendar_msg = ('the default calendar' if calendar is None
                            else 'calendar %r' % calendar)
            msg = ('unable to decode time units %r with %s. Try '
                   'opening your dataset with decode_times=False.'
                   % (units, calendar_msg))
            if not PY3:
                msg += ' Full traceback:\n' + traceback.format_exc()
            raise ValueError(msg)
        else:
            self._dtype = getattr(result, 'dtype', np.dtype('object'))

    @property
    def dtype(self):
        return self._dtype

    def __getitem__(self, key):
        return decode_cf_datetime(self.array[key], units=self.units,
                                  calendar=self.calendar)


class DecodedCFTimedeltaArray(utils.NDArrayMixin):
    """Wrapper around array-like objects to create a new indexable object where
    values, when accessed, are automatically converted into timedelta objects
    using decode_cf_timedelta.
    """
    def __init__(self, array, units):
        self.array = array
        self.units = units

    @property
    def dtype(self):
        return np.dtype('timedelta64[ns]')

    def __getitem__(self, key):
        return decode_cf_timedelta(self.array[key], units=self.units)


class StackedBytesArray(utils.NDArrayMixin):
    """Wrapper around array-like objects to create a new indexable object where
    values, when accessed, are automatically stacked along the last dimension.

    >>> StackedBytesArray(np.array(['a', 'b', 'c']))[:]
    array('abc',
          dtype='|S3')
    """
    def __init__(self, array):
        """
        Parameters
        ----------
        array : array-like
            Original array of values to wrap.
        """
        if array.dtype != 'S1':
            raise ValueError(
                "can only use StackedBytesArray if argument has dtype='S1'")
        self.array = array

    @property
    def dtype(self):
        return np.dtype('S' + str(self.array.shape[-1]))

    @property
    def shape(self):
        return self.array.shape[:-1]

    def __str__(self):
        # TODO(shoyer): figure out why we need this special case?
        if self.ndim == 0:
            return str(self[...].item())
        else:
            return repr(self)

    def __repr__(self):
        return ('%s(%r)' % (type(self).__name__, self.array))

    def __getitem__(self, key):
        # require slicing the last dimension completely
        key = indexing.expanded_indexer(key, self.array.ndim)
        if key[-1] != slice(None):
            raise IndexError('too many indices')
        return char_to_bytes(self.array[key])


class BytesToStringArray(utils.NDArrayMixin):
    """Wrapper that decodes bytes to unicode when values are read.

    >>> BytesToStringArray(np.array([b'abc']))[:]
    array(['abc'],
          dtype=object)
    """
    def __init__(self, array, encoding='utf-8'):
        """
        Parameters
        ----------
        array : array-like
            Original array of values to wrap.
        encoding : str
            String encoding to use.
        """
        self.array = array
        self.encoding = encoding

    @property
    def dtype(self):
        # variable length string
        return np.dtype(object)

    def __str__(self):
        # TODO(shoyer): figure out why we need this special case?
        if self.ndim == 0:
            return str(self[...].item())
        else:
            return repr(self)

    def __repr__(self):
        return ('%s(%r, encoding=%r)'
                % (type(self).__name__, self.array, self.encoding))

    def __getitem__(self, key):
        return decode_bytes_array(self.array[key], self.encoding)


class NativeEndiannessArray(utils.NDArrayMixin):
    """Decode arrays on the fly from non-native to native endianness

    This is useful for decoding arrays from netCDF3 files (which are all
    big endian) into native endianness, so they can be used with Cython
    functions, such as those found in bottleneck and pandas.

    >>> x = np.arange(5, dtype='>i2')

    >>> x.dtype
    dtype('>i2')

    >>> NativeEndianArray(x).dtype
    dtype('int16')

    >>> NativeEndianArray(x)[:].dtype
    dtype('int16')
    """
    def __init__(self, array):
        self.array = array

    @property
    def dtype(self):
        return np.dtype(self.array.dtype.kind + str(self.array.dtype.itemsize))

    def __getitem__(self, key):
        return np.asarray(self.array[key], dtype=self.dtype)


class BoolTypeArray(utils.NDArrayMixin):
    """Decode arrays on the fly from integer to boolean datatype

    This is useful for decoding boolean arrays from integer typed netCDF
    variables.

    >>> x = np.array([1, 0, 1, 1, 0], dtype='i1')

    >>> x.dtype
    dtype('>i2')

    >>> BoolTypeArray(x).dtype
    dtype('bool')

    >>> BoolTypeArray(x)[:].dtype
    dtype('bool')
    """
    def __init__(self, array):
        self.array = array

    @property
    def dtype(self):
        return np.dtype('bool')

    def __getitem__(self, key):
        return np.asarray(self.array[key], dtype=self.dtype)


class UnsignedIntTypeArray(utils.NDArrayMixin):
    """Decode arrays on the fly from signed integer to unsigned
    integer. Typically used when _Unsigned is set at as a netCDF
    attribute on a signed integer variable.

    >>> sb = np.asarray([0, 1, 127, -128, -1], dtype='i1')

    >>> sb.dtype
    dtype('int8')

    >>> UnsignedIntTypeArray(sb).dtype
    dtype('uint8')

    >>> UnsignedIntTypeArray(sb)[:]
    array([  0,   1, 127, 128, 255], dtype=uint8)
    """
    def __init__(self, array):
        self.array = array
        self.unsigned_dtype = np.dtype('u%s' % array.dtype.itemsize)

    @property
    def dtype(self):
        return self.unsigned_dtype

    def __getitem__(self, key):
        return np.asarray(self.array[key], dtype=self.dtype)


def bytes_to_char(arr):
    """Like netCDF4.stringtochar, but faster and more flexible.
    """
    # ensure the array is contiguous
    arr = np.array(arr, copy=False, order='C')
    kind = arr.dtype.kind
    if kind not in ['U', 'S']:
        raise ValueError('argument must be a string array')
    return arr.reshape(arr.shape + (1,)).view(kind + '1')


def char_to_bytes(arr):
    """Like netCDF4.chartostring, but faster and more flexible.
    """
    # based on: http://stackoverflow.com/a/10984878/809705
    arr = np.array(arr, copy=False, order='C')

    kind = arr.dtype.kind
    if kind not in ['U', 'S']:
        raise ValueError('argument must be a string array')

    if not arr.ndim:
        # no dimension to concatenate along
        return arr

    size = arr.shape[-1]
    if not size:
        # can't make an S0 dtype
        return np.zeros(arr.shape[:-1], dtype=kind)

    dtype = kind + str(size)
    return arr.view(dtype).reshape(arr.shape[:-1])


def decode_bytes_array(bytes_array, encoding='utf-8'):
    # This is faster than using np.char.decode() or np.vectorize()
    bytes_array = np.asarray(bytes_array)
    decoded = [x.decode(encoding) for x in bytes_array.ravel()]
    return np.array(decoded, dtype=object).reshape(bytes_array.shape)


def encode_string_array(string_array, encoding='utf-8'):
    string_array = np.asarray(string_array)
    encoded = [x.encode(encoding) for x in string_array.ravel()]
    return np.array(encoded, dtype=bytes).reshape(string_array.shape)


def safe_setitem(dest, key, value, name=None):
    if key in dest:
        var_str = ' on variable {!r}'.format(name) if name else ''
        raise ValueError(
            'failed to prevent overwriting existing key {} in attrs{}. '
            'This is probably an encoding field used by xarray to describe '
            'how a variable is serialized. To proceed, remove this key from '
            "the variable's attributes manually.".format(key, var_str))
    dest[key] = value


def pop_to(source, dest, key, name=None):
    """
    A convenience function which pops a key k from source to dest.
    None values are not passed on.  If k already exists in dest an
    error is raised.
    """
    value = source.pop(key, None)
    if value is not None:
        safe_setitem(dest, key, value, name=name)
    return value


def _var_as_tuple(var):
    return var.dims, var.data, var.attrs.copy(), var.encoding.copy()


def maybe_encode_datetime(var, name=None):
    if np.issubdtype(var.dtype, np.datetime64):
        dims, data, attrs, encoding = _var_as_tuple(var)
        (data, units, calendar) = encode_cf_datetime(
            data, encoding.pop('units', None), encoding.pop('calendar', None))
        safe_setitem(attrs, 'units', units, name=name)
        safe_setitem(attrs, 'calendar', calendar, name=name)
        var = Variable(dims, data, attrs, encoding)
    return var


def maybe_encode_timedelta(var, name=None):
    if np.issubdtype(var.dtype, np.timedelta64):
        dims, data, attrs, encoding = _var_as_tuple(var)
        data, units = encode_cf_timedelta(
            data, encoding.pop('units', None))
        safe_setitem(attrs, 'units', units, name=name)
        var = Variable(dims, data, attrs, encoding)
    return var


def maybe_encode_offset_and_scale(var, needs_copy=True, name=None):
    if any(k in var.encoding for k in ['add_offset', 'scale_factor']):
        dims, data, attrs, encoding = _var_as_tuple(var)
        data = data.astype(dtype=float, copy=needs_copy)
        needs_copy = False
        if 'add_offset' in encoding:
            data -= pop_to(encoding, attrs, 'add_offset', name=name)
        if 'scale_factor' in encoding:
            data /= pop_to(encoding, attrs, 'scale_factor', name=name)
        var = Variable(dims, data, attrs, encoding)
    return var, needs_copy


def maybe_encode_fill_value(var, needs_copy=True, name=None):
    # replace NaN with the fill value
    if var.encoding.get('_FillValue') is not None:
        dims, data, attrs, encoding = _var_as_tuple(var)
        fill_value = pop_to(encoding, attrs, '_FillValue', name=name)
        if not pd.isnull(fill_value):
            data = ops.fillna(data, fill_value)
            needs_copy = False
        var = Variable(dims, data, attrs, encoding)
    return var, needs_copy


def maybe_encode_as_char_array(var, name=None):
    if var.dtype.kind in {'S', 'U'}:
        dims, data, attrs, encoding = _var_as_tuple(var)
        if data.dtype.kind == 'U':
            string_encoding = encoding.pop('_Encoding', 'utf-8')
            safe_setitem(attrs, '_Encoding', string_encoding, name=name)
            data = encode_string_array(data, string_encoding)

        if data.dtype.itemsize > 1:
            data = bytes_to_char(data)
            dims = dims + ('string%s' % data.shape[-1],)

        var = Variable(dims, data, attrs, encoding)
    return var


def maybe_encode_string_dtype(var, name=None):
    # need to apply after ensure_dtype_not_object()
    if 'dtype' in var.encoding and var.encoding['dtype'] == 'S1':
        assert var.dtype.kind in {'S', 'U'}
        var = maybe_encode_as_char_array(var, name=name)
        del var.encoding['dtype']
    return var


def maybe_encode_nonstring_dtype(var, name=None):
    if 'dtype' in var.encoding and var.encoding['dtype'] != 'S1':
        dims, data, attrs, encoding = _var_as_tuple(var)
        dtype = np.dtype(encoding.pop('dtype'))
        if dtype != var.dtype:
            if np.issubdtype(dtype, np.integer):
                if (np.issubdtype(var.dtype, np.floating) and
                        '_FillValue' not in var.attrs):
                    warnings.warn('saving variable %s with floating '
                                  'point data as an integer dtype without '
                                  'any _FillValue to use for NaNs' % name,
                                  RuntimeWarning, stacklevel=3)
                data = duck_array_ops.around(data)[...]
                if encoding.get('_Unsigned', False):
                    signed_dtype = np.dtype('i%s' % dtype.itemsize)
                    if '_FillValue' in var.attrs:
                        new_fill = signed_dtype.type(attrs['_FillValue'])
                        attrs['_FillValue'] = new_fill
                    data = data.astype(signed_dtype)
                    pop_to(encoding, attrs, '_Unsigned')
            data = data.astype(dtype=dtype)
        var = Variable(dims, data, attrs, encoding)
    return var


def maybe_default_fill_value(var):
    # make NaN the fill value for float types:
    if ('_FillValue' not in var.attrs and
<<<<<<< HEAD
            np.issubdtype(var.dtype, np.floating)):
        var.attrs['_FillValue'] = var.dtype.type(np.nan)
=======
            '_FillValue' not in var.encoding and
            np.issubdtype(var.dtype, np.floating)):
        var.attrs['_FillValue'] = np.nan
>>>>>>> 6229b902
    return var


def maybe_encode_bools(var):
    if ((var.dtype == np.bool) and
            ('dtype' not in var.encoding) and ('dtype' not in var.attrs)):
        dims, data, attrs, encoding = _var_as_tuple(var)
        attrs['dtype'] = 'bool'
        data = data.astype(dtype='i1', copy=True)
        var = Variable(dims, data, attrs, encoding)
    return var


def _infer_dtype(array, name=None):
    """Given an object array with no missing values, infer its dtype from its
    first element
    """
    if array.size == 0:
        dtype = np.dtype(float)
    else:
        dtype = np.array(array[(0,) * array.ndim]).dtype
        if dtype.kind in ['S', 'U']:
            # don't just use inferred dtype to avoid truncating arrays to
            # the length of their first element
            dtype = np.dtype(dtype.kind)
        elif dtype.kind == 'O':
            raise ValueError('unable to infer dtype on variable {!r}; xarray '
                             'cannot serialize arbitrary Python objects'
                             .format(name))
    return dtype


def ensure_dtype_not_object(var, name=None):
    # TODO: move this from conventions to backends? (it's not CF related)
    if var.dtype.kind == 'O':
        dims, data, attrs, encoding = _var_as_tuple(var)
        missing = pd.isnull(data)
        if missing.any():
            # nb. this will fail for dask.array data
            non_missing_values = data[~missing]
            inferred_dtype = _infer_dtype(non_missing_values, name)

            # There is no safe bit-pattern for NA in typical binary string
            # formats, we so can't set a fill_value. Unfortunately, this means
            # we can't distinguish between missing values and empty strings.
            if inferred_dtype.kind == 'S':
                fill_value = b''
            elif inferred_dtype.kind == 'U':
                fill_value = u''
            else:
                # insist on using float for numeric values
                if not np.issubdtype(inferred_dtype, float):
                    inferred_dtype = np.dtype(float)
                fill_value = inferred_dtype.type(np.nan)

            data = np.array(data, dtype=inferred_dtype, copy=True)
            data[missing] = fill_value
        else:
            data = data.astype(dtype=_infer_dtype(data, name))
        var = Variable(dims, data, attrs, encoding)
    return var


def encode_cf_variable(var, needs_copy=True, name=None):
    """
    Converts an Variable into an Variable which follows some
    of the CF conventions:

        - Nans are masked using _FillValue (or the deprecated missing_value)
        - Rescaling via: scale_factor and add_offset
        - datetimes are converted to the CF 'units since time' format
        - dtype encodings are enforced.

    Parameters
    ----------
    var : xarray.Variable
        A variable holding un-encoded data.

    Returns
    -------
    out : xarray.Variable
        A variable which has been encoded as described above.
    """
    var = maybe_encode_datetime(var, name=name)
    var = maybe_encode_timedelta(var, name=name)
    var, needs_copy = maybe_encode_offset_and_scale(var, needs_copy, name=name)
    var, needs_copy = maybe_encode_fill_value(var, needs_copy, name=name)
    var = maybe_encode_nonstring_dtype(var, name=name)
    var = maybe_default_fill_value(var)
    var = maybe_encode_bools(var)
    var = ensure_dtype_not_object(var, name=name)
    var = maybe_encode_string_dtype(var, name=name)
    return var


def decode_cf_variable(name, var, concat_characters=True, mask_and_scale=True,
                       decode_times=True, decode_endianness=True,
                       stack_char_dim=True):
    """
    Decodes a variable which may hold CF encoded information.

    This includes variables that have been masked and scaled, which
    hold CF style time variables (this is almost always the case if
    the dataset has been serialized) and which have strings encoded
    as character arrays.

    Parameters
    ----------
    name: str
        Name of the variable. Used for better error messages.
    var : Variable
        A variable holding potentially CF encoded information.
    concat_characters : bool
        Should character arrays be concatenated to strings, for
        example: ['h', 'e', 'l', 'l', 'o'] -> 'hello'
    mask_and_scale: bool
        Lazily scale (using scale_factor and add_offset) and mask
        (using _FillValue). If the _Unsigned attribute is present
        treat integer arrays as unsigned.
    decode_times : bool
        Decode cf times ('hours since 2000-01-01') to np.datetime64.
    decode_endianness : bool
        Decode arrays from non-native to native endianness.
    stack_char_dim : bool
        Whether to stack characters into bytes along the last dimension of this
        array. Passed as an argument because we need to look at the full
        dataset to figure out if this is appropriate.

    Returns
    -------
    out : Variable
        A variable holding the decoded equivalent of var.
    """
    # use _data instead of data so as not to trigger loading data
    var = as_variable(var)
    data = var._data
    dimensions = var.dims
    attributes = var.attrs.copy()
    encoding = var.encoding.copy()

    original_dtype = data.dtype

    if concat_characters and data.dtype.kind == 'S':
        if stack_char_dim:
            dimensions = dimensions[:-1]
            data = StackedBytesArray(data)

        string_encoding = pop_to(attributes, encoding, '_Encoding')
        if string_encoding is not None:
            data = BytesToStringArray(data, string_encoding)

    unsigned = pop_to(attributes, encoding, '_Unsigned')
    if unsigned and mask_and_scale:
        if data.dtype.kind == 'i':
            data = UnsignedIntTypeArray(data)
        else:
            warnings.warn("variable %r has _Unsigned attribute but is not "
                          "of integer type. Ignoring attribute." % name,
                          RuntimeWarning, stacklevel=3)

    if mask_and_scale:
        if 'missing_value' in attributes:
            # missing_value is deprecated, but we still want to support it as
            # an alias for _FillValue.
            if ('_FillValue' in attributes and
                not utils.equivalent(attributes['_FillValue'],
                                     attributes['missing_value'])):
                raise ValueError("Conflicting _FillValue and missing_value "
                                 "attributes on a variable {!r}: {} vs. {}\n\n"
                                 "Consider opening the offending dataset "
                                 "using decode_cf=False, correcting the "
                                 "attributes and decoding explicitly using "
                                 "xarray.decode_cf()."
                                 .format(name, attributes['_FillValue'],
                                         attributes['missing_value']))
            attributes['_FillValue'] = attributes.pop('missing_value')

        fill_value = pop_to(attributes, encoding, '_FillValue')
        if isinstance(fill_value, np.ndarray) and fill_value.size > 1:
            warnings.warn("variable {!r} has multiple fill values {}, "
                          "decoding all values to NaN."
                          .format(name, fill_value),
                          RuntimeWarning, stacklevel=3)

        scale_factor = pop_to(attributes, encoding, 'scale_factor')
        add_offset = pop_to(attributes, encoding, 'add_offset')
        has_fill = (fill_value is not None and
                    not np.any(pd.isnull(fill_value)))
        if (has_fill or scale_factor is not None or add_offset is not None):
            if has_fill and np.array(fill_value).dtype.kind in ['U', 'S', 'O']:
                if string_encoding is not None:
                    raise NotImplementedError(
                        'variable %r has a _FillValue specified, but '
                        '_FillValue is yet supported on unicode strings: '
                        'https://github.com/pydata/xarray/issues/1647')
                dtype = object
            else:
                # According to the CF spec, the fill value is of the same
                # type as its variable, i.e. its storage format on disk.
                # This handles the case where the fill_value also needs to be
                # converted to its unsigned value.
                if has_fill:
                    fill_value = data.dtype.type(fill_value)
                dtype = float

            data = MaskedAndScaledArray(data, fill_value, scale_factor,
                                        add_offset, dtype)

    if decode_times and 'units' in attributes:
        if 'since' in attributes['units']:
            # datetime
            units = pop_to(attributes, encoding, 'units')
            calendar = pop_to(attributes, encoding, 'calendar')
            data = DecodedCFDatetimeArray(data, units, calendar)
        elif attributes['units'] in TIME_UNITS:
            # timedelta
            units = pop_to(attributes, encoding, 'units')
            data = DecodedCFTimedeltaArray(data, units)

    if decode_endianness and not data.dtype.isnative:
        # do this last, so it's only done if we didn't already unmask/scale
        data = NativeEndiannessArray(data)
        original_dtype = data.dtype

    if 'dtype' in encoding:
        if original_dtype != encoding['dtype']:
            warnings.warn("CF decoding is overwriting dtype on variable {!r}"
                          .format(name))
    else:
        encoding['dtype'] = original_dtype

    if 'dtype' in attributes and attributes['dtype'] == 'bool':
        del attributes['dtype']
        data = BoolTypeArray(data)

    return Variable(dimensions, indexing.LazilyIndexedArray(data),
                    attributes, encoding=encoding)


def decode_cf_variables(variables, attributes, concat_characters=True,
                        mask_and_scale=True, decode_times=True,
                        decode_coords=True, drop_variables=None):
    """
    Decode a several CF encoded variables.

    See: decode_cf_variable
    """
    dimensions_used_by = defaultdict(list)
    for v in variables.values():
        for d in v.dims:
            dimensions_used_by[d].append(v)

    def stackable(dim):
        # figure out if a dimension can be concatenated over
        if dim in variables:
            return False
        for v in dimensions_used_by[dim]:
            if v.dtype.kind != 'S' or dim != v.dims[-1]:
                return False
        return True

    coord_names = set()

    if isinstance(drop_variables, basestring):
        drop_variables = [drop_variables]
    elif drop_variables is None:
        drop_variables = []
    drop_variables = set(drop_variables)

    new_vars = OrderedDict()
    for k, v in iteritems(variables):
        if k in drop_variables:
            continue
        stack_char_dim = (concat_characters and v.dtype == 'S1' and
                          v.ndim > 0 and stackable(v.dims[-1]))
        new_vars[k] = decode_cf_variable(
            k, v, concat_characters=concat_characters,
            mask_and_scale=mask_and_scale, decode_times=decode_times,
            stack_char_dim=stack_char_dim)
        if decode_coords:
            var_attrs = new_vars[k].attrs
            if 'coordinates' in var_attrs:
                coord_str = var_attrs['coordinates']
                var_coord_names = coord_str.split()
                if all(k in variables for k in var_coord_names):
                    new_vars[k].encoding['coordinates'] = coord_str
                    del var_attrs['coordinates']
                    coord_names.update(var_coord_names)

    if decode_coords and 'coordinates' in attributes:
        attributes = OrderedDict(attributes)
        coord_names.update(attributes.pop('coordinates').split())

    return new_vars, attributes, coord_names


def decode_cf(obj, concat_characters=True, mask_and_scale=True,
              decode_times=True, decode_coords=True, drop_variables=None):
    """Decode the given Dataset or Datastore according to CF conventions into
    a new Dataset.

    Parameters
    ----------
    obj : Dataset or DataStore
        Object to decode.
    concat_characters : bool, optional
        Should character arrays be concatenated to strings, for
        example: ['h', 'e', 'l', 'l', 'o'] -> 'hello'
    mask_and_scale: bool, optional
        Lazily scale (using scale_factor and add_offset) and mask
        (using _FillValue).
    decode_times : bool, optional
        Decode cf times (e.g., integers since 'hours since 2000-01-01') to
        np.datetime64.
    decode_coords : bool, optional
        Use the 'coordinates' attribute on variable (or the dataset itself) to
        identify coordinates.
    drop_variables: string or iterable, optional
        A variable or list of variables to exclude from being parsed from the
        dataset. This may be useful to drop variables with problems or
        inconsistent values.

    Returns
    -------
    decoded : Dataset
    """
    from .core.dataset import Dataset
    from .backends.common import AbstractDataStore

    if isinstance(obj, Dataset):
        vars = obj._variables
        attrs = obj.attrs
        extra_coords = set(obj.coords)
        file_obj = obj._file_obj
        encoding = obj.encoding
    elif isinstance(obj, AbstractDataStore):
        vars, attrs = obj.load()
        extra_coords = set()
        file_obj = obj
        encoding = obj.get_encoding()
    else:
        raise TypeError('can only decode Dataset or DataStore objects')

    vars, attrs, coord_names = decode_cf_variables(
        vars, attrs, concat_characters, mask_and_scale, decode_times,
        decode_coords, drop_variables=drop_variables)
    ds = Dataset(vars, attrs=attrs)
    ds = ds.set_coords(coord_names.union(extra_coords).intersection(vars))
    ds._file_obj = file_obj
    ds.encoding = encoding

    return ds


def cf_decoder(variables, attributes,
               concat_characters=True, mask_and_scale=True,
               decode_times=True):
    """
    Decode a set of CF encoded variables and attributes.

    See Also, decode_cf_variable

    Parameters
    ----------
    variables : dict
        A dictionary mapping from variable name to xarray.Variable
    attributes : dict
        A dictionary mapping from attribute name to value
    concat_characters : bool
        Should character arrays be concatenated to strings, for
        example: ['h', 'e', 'l', 'l', 'o'] -> 'hello'
    mask_and_scale: bool
        Lazily scale (using scale_factor and add_offset) and mask
        (using _FillValue).
    decode_times : bool
        Decode cf times ('hours since 2000-01-01') to np.datetime64.

    Returns
    -------
    decoded_variables : dict
        A dictionary mapping from variable name to xarray.Variable objects.
    decoded_attributes : dict
        A dictionary mapping from attribute name to values.
    """
    variables, attributes, _ = decode_cf_variables(
        variables, attributes, concat_characters, mask_and_scale, decode_times)
    return variables, attributes


def _encode_coordinates(variables, attributes, non_dim_coord_names):
    # calculate global and variable specific coordinates
    non_dim_coord_names = set(non_dim_coord_names)
    global_coordinates = non_dim_coord_names.copy()
    variable_coordinates = defaultdict(set)
    for coord_name in non_dim_coord_names:
        target_dims = variables[coord_name].dims
        for k, v in variables.items():
            if (k not in non_dim_coord_names and k not in v.dims and
                    any(d in target_dims for d in v.dims)):
                variable_coordinates[k].add(coord_name)
                global_coordinates.discard(coord_name)

    variables = OrderedDict((k, v.copy(deep=False))
                            for k, v in variables.items())

    # These coordinates are saved according to CF conventions
    for var_name, coord_names in variable_coordinates.items():
        attrs = variables[var_name].attrs
        if 'coordinates' in attrs:
            raise ValueError('cannot serialize coordinates because variable '
                             "%s already has an attribute 'coordinates'"
                             % var_name)
        attrs['coordinates'] = ' '.join(map(str, coord_names))

    # These coordinates are not associated with any particular variables, so we
    # save them under a global 'coordinates' attribute so xarray can roundtrip
    # the dataset faithfully. Because this serialization goes beyond CF
    # conventions, only do it if necessary.
    # Reference discussion:
    # http://mailman.cgd.ucar.edu/pipermail/cf-metadata/2014/057771.html
    if global_coordinates:
        attributes = OrderedDict(attributes)
        if 'coordinates' in attributes:
            raise ValueError('cannot serialize coordinates because the global '
                             "attribute 'coordinates' already exists")
        attributes['coordinates'] = ' '.join(map(str, global_coordinates))

    return variables, attributes


def encode_dataset_coordinates(dataset):
    """Encode coordinates on the given dataset object into variable specific
    and global attributes.

    When possible, this is done according to CF conventions.

    Parameters
    ----------
    dataset : Dataset
        Object to encode.

    Returns
    -------
    variables : dict
    attrs : dict
    """
    non_dim_coord_names = set(dataset.coords) - set(dataset.dims)
    return _encode_coordinates(dataset._variables, dataset.attrs,
                               non_dim_coord_names=non_dim_coord_names)


def cf_encoder(variables, attributes):
    """
    A function which takes a dicts of variables and attributes
    and encodes them to conform to CF conventions as much
    as possible.  This includes masking, scaling, character
    array handling, and CF-time encoding.

    Decode a set of CF encoded variables and attributes.

    See Also, decode_cf_variable

    Parameters
    ----------
    variables : dict
        A dictionary mapping from variable name to xarray.Variable
    attributes : dict
        A dictionary mapping from attribute name to value

    Returns
    -------
    encoded_variables : dict
        A dictionary mapping from variable name to xarray.Variable,
    encoded_attributes : dict
        A dictionary mapping from attribute name to value

    See also: encode_cf_variable
    """
    new_vars = OrderedDict((k, encode_cf_variable(v, name=k))
                           for k, v in iteritems(variables))
    return new_vars, attributes<|MERGE_RESOLUTION|>--- conflicted
+++ resolved
@@ -790,14 +790,9 @@
 def maybe_default_fill_value(var):
     # make NaN the fill value for float types:
     if ('_FillValue' not in var.attrs and
-<<<<<<< HEAD
+            '_FillValue' not in var.encoding and
             np.issubdtype(var.dtype, np.floating)):
         var.attrs['_FillValue'] = var.dtype.type(np.nan)
-=======
-            '_FillValue' not in var.encoding and
-            np.issubdtype(var.dtype, np.floating)):
-        var.attrs['_FillValue'] = np.nan
->>>>>>> 6229b902
     return var
 
 
